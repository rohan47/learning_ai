# Development Agents for Codex

This repository uses CrewAI-based development agents located in `adhd-focus-hub/dev_agents/`. They streamline planning, implementation, and testing when working with Codex.

## Agents

| Agent | Role |
|-------|------|
| **LeadPlanner** | Break down features and create a roadmap. |
| **BackendArchitect** | Design scalable backend systems. |
| **FrontendArchitect** | Define frontend component architecture. |
| **BackendDeveloper** | Implement API endpoints, manage database models, maintain authentication logic, and write tests. |
| **FrontendDeveloper** | Build responsive React/TypeScript UIs, handle state management, and integrate with the backend API. |
| **IntegrationEngineer** | Manage CI/CD and service integration. |
| **QATester** | Execute tests and report results. |
| **DocsWriter** | Update project documentation. |

## Usage

Before running any agents, set your `OPENAI_API_KEY` environment variable:
```bash
export OPENAI_API_KEY=your_openai_api_key
```

If the `codex` command is missing, run the helper script to install it:
```bash
./scripts/install_codex.sh
```

Start Codex with any combination of these agents. Example:
```bash
codex agents start LeadPlanner BackendDeveloper FrontendDeveloper QATester DocsWriter
```

The agents are imported from the `adhd_focus_hub.dev_agents` package.

## Development Tasks

Below is the current development plan. Each agent should focus on the tasks in their section.

### LeadPlanner
- Keep `ROADMAP.md` up to date and break milestones 1&ndash;6 into actionable tasks.
- Provide time estimates, dependencies, and priority ordering for the remaining work.
- Assess integration gaps between backend and frontend services.
- Document follow-up items for BackendArchitect and FrontendArchitect to close those gaps.

### BackendDeveloper
- Create Docker compose files and scripts for backend deployment.
- Audit API endpoints against React services and fix any mismatched routes.
- Implement `/api/v1/organize` and `/api/v1/learn` endpoints with tests.
- Integrate Redis via `REDIS_URL` to persist conversation history.
- Run `python adhd-focus-hub/test_tools.py` after making changes.

### FrontendDeveloper
- Add services and UI components for the organization and learning endpoints.
- Display Redis-backed conversation history in the UI.
- Collaborate on the CI/CD pipeline so the React build deploys automatically.
- Handle errors from new endpoints and general network issues.

### BackendArchitect
- Design Docker-based deployment architecture for backend and frontend services.
- Publish the updated API contract during frontend–backend alignment.
- Plan Redis caching strategy and database migrations for conversation history.

### FrontendArchitect
- Outline component patterns for organization and learning features.
- Ensure accessibility and performance standards for the updated UI.
- Coordinate with BackendArchitect to finalize API paths and types.

### QATester
- Add tests for `/api/v1/organize` and `/api/v1/learn` endpoints.
- Verify Redis integration by testing cached conversation history.
- Confirm the repository includes a `LICENSE` file referenced in `README.md`.
- Ensure CI runs the test suite on each pull request.

### IntegrationEngineer
- Build GitHub Actions for linting, tests, and Docker image creation.
- Configure automatic deployment to a staging environment.
- Coordinate environment variables and Docker configuration across services.

### DocsWriter
<<<<<<< HEAD
- Document Docker deployment steps and container registry usage.
- Update API documentation after frontend–backend alignment.
- Describe the organization and learning features with example requests.
- Explain Redis setup and caching benefits.
- Reference the MIT `LICENSE` in `README.md` and other docs.
- Note how to run `python adhd-focus-hub/test_tools.py` as part of development.
=======
- Update `README.md` with setup instructions for `.env.example`, database initialization, and running backend and frontend services.
- Document new authentication routes and CRUD endpoints with example requests.
- Describe the testing process and how development agents should run `python adhd-focus-hub/test_tools.py`.
- Provide a brief guide on using the development agents defined in this file.
>>>>>>> b683d463
<|MERGE_RESOLUTION|>--- conflicted
+++ resolved
@@ -15,24 +15,6 @@
 | **QATester** | Execute tests and report results. |
 | **DocsWriter** | Update project documentation. |
 
-## Usage
-
-Before running any agents, set your `OPENAI_API_KEY` environment variable:
-```bash
-export OPENAI_API_KEY=your_openai_api_key
-```
-
-If the `codex` command is missing, run the helper script to install it:
-```bash
-./scripts/install_codex.sh
-```
-
-Start Codex with any combination of these agents. Example:
-```bash
-codex agents start LeadPlanner BackendDeveloper FrontendDeveloper QATester DocsWriter
-```
-
-The agents are imported from the `adhd_focus_hub.dev_agents` package.
 
 ## Development Tasks
 
@@ -49,7 +31,6 @@
 - Audit API endpoints against React services and fix any mismatched routes.
 - Implement `/api/v1/organize` and `/api/v1/learn` endpoints with tests.
 - Integrate Redis via `REDIS_URL` to persist conversation history.
-- Run `python adhd-focus-hub/test_tools.py` after making changes.
 
 ### FrontendDeveloper
 - Add services and UI components for the organization and learning endpoints.
@@ -70,7 +51,6 @@
 ### QATester
 - Add tests for `/api/v1/organize` and `/api/v1/learn` endpoints.
 - Verify Redis integration by testing cached conversation history.
-- Confirm the repository includes a `LICENSE` file referenced in `README.md`.
 - Ensure CI runs the test suite on each pull request.
 
 ### IntegrationEngineer
@@ -79,16 +59,8 @@
 - Coordinate environment variables and Docker configuration across services.
 
 ### DocsWriter
-<<<<<<< HEAD
 - Document Docker deployment steps and container registry usage.
 - Update API documentation after frontend–backend alignment.
 - Describe the organization and learning features with example requests.
 - Explain Redis setup and caching benefits.
-- Reference the MIT `LICENSE` in `README.md` and other docs.
-- Note how to run `python adhd-focus-hub/test_tools.py` as part of development.
-=======
-- Update `README.md` with setup instructions for `.env.example`, database initialization, and running backend and frontend services.
-- Document new authentication routes and CRUD endpoints with example requests.
-- Describe the testing process and how development agents should run `python adhd-focus-hub/test_tools.py`.
-- Provide a brief guide on using the development agents defined in this file.
->>>>>>> b683d463
+
