adhd-focus-hub/frontend/node_modules
adhd-focus-hub/backend/.env
<<<<<<< HEAD
# Python cache
__pycache__/
*.pyc
=======

# Node and Python common patterns
.env
node_modules/
build/
dist/
__pycache__/
*.py[cod]
*.egg-info/
*.egg
*.venv/
venv/
npm-debug.log*
yarn-debug.log*
yarn-error.log*
.DS_Store
>>>>>>> 7ddbe77f
<|MERGE_RESOLUTION|>--- conflicted
+++ resolved
@@ -1,10 +1,5 @@
 adhd-focus-hub/frontend/node_modules
 adhd-focus-hub/backend/.env
-<<<<<<< HEAD
-# Python cache
-__pycache__/
-*.pyc
-=======
 
 # Node and Python common patterns
 .env
@@ -21,4 +16,3 @@
 yarn-debug.log*
 yarn-error.log*
 .DS_Store
->>>>>>> 7ddbe77f
